--- conflicted
+++ resolved
@@ -14,10 +14,7 @@
     "mpegts-segmenter",
     "mpeg4",
     "qtff",
-<<<<<<< HEAD
     "utils"
-=======
     "rfc6381",
     "kvazaar-sys"
->>>>>>> a785a535
 ]