[workspace]

members = [
    "av-traits",
    "srt",
    "h264",
    "h265",
    "h265-tile-mux",
    "h265-tile-join",
    "hmp",
    "macos/foundation",
    "macos/av-foundation",
    "macos/core-audio",
    "macos/core-foundation",
    "macos/core-media",
    "macos/core-video",
    "macos/audio-toolbox",
    "macos/video-toolbox",
    "mpeg2",
    "mpegts-segmenter",
    "mpeg4",
    "qtff",
    "rfc6381",
    "kvazaar-sys",
<<<<<<< HEAD
    "xilinx"
=======
    "x264",
    "x264/x264-sys",
>>>>>>> 60e359f3
]<|MERGE_RESOLUTION|>--- conflicted
+++ resolved
@@ -22,10 +22,7 @@
     "qtff",
     "rfc6381",
     "kvazaar-sys",
-<<<<<<< HEAD
     "xilinx"
-=======
     "x264",
     "x264/x264-sys",
->>>>>>> 60e359f3
 ]