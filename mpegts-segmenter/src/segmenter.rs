--- conflicted
+++ resolved
@@ -19,6 +19,12 @@
     temi_timeline_descriptor: Option<TEMITimelineDescriptor>,
 }
 
+struct PrevSegment<S: AsyncWrite + Unpin> {
+    pts: Option<u64>,
+    segment: S,
+    segment_info: SegmentInfo,
+}
+
 pub struct SegmenterConfig {
     /// The minimum duration for the segment. The next segment will begin at the next keyframe
     /// after this duration has elapsed.
@@ -68,12 +74,6 @@
     current_segment: Option<CurrentSegment<S::Segment>>,
     analyzer: Analyzer,
     pcr: Option<u64>,
-<<<<<<< HEAD
-=======
-    streams_before_segment: Vec<StreamInfo>,
-    previous_segment: Option<CurrentSegment<S::Segment>>,
-    previous_segment_info: Option<SegmentInfo>,
->>>>>>> 5dcf12a5
 }
 
 impl<S: SegmentStorage> Segmenter<S> {
@@ -84,12 +84,6 @@
             current_segment: None,
             analyzer: Analyzer::new(),
             pcr: None,
-<<<<<<< HEAD
-=======
-            streams_before_segment: Vec::new(),
-            previous_segment: None,
-            previous_segment_info: None,
->>>>>>> 5dcf12a5
         }
     }
 
@@ -176,15 +170,15 @@
                 }
             }
 
+            let mut prev_segment = None;
             if should_start_new_segment {
                 if let Some(curr) = self.current_segment.take() {
-<<<<<<< HEAD
-                    let info = SegmentInfo::compile(&curr, self.analyzer.streams());
-                    self.storage.finalize_segment(curr.segment, info).await?;
-=======
-                    self.previous_segment_info = Some(SegmentInfo::compile(&curr, self.analyzer.streams(), &self.streams_before_segment));
-                    self.previous_segment = Some(curr);
->>>>>>> 5dcf12a5
+                    let segment_info = SegmentInfo::compile(&curr, self.analyzer.streams());
+                    prev_segment = Some(PrevSegment {
+                        pts: curr.pts,
+                        segment: curr.segment,
+                        segment_info,
+                    });
                 }
 
                 self.current_segment = Some(CurrentSegment {
@@ -198,6 +192,7 @@
                 self.analyzer.reset_streams_data();
             }
 
+            let mut current_segment_pts = None;
             if let Some(segment) = &mut self.current_segment {
                 let mut pes_packet_header: Option<pes::PacketHeader> = None;
                 // set the segment's pts if necessary
@@ -205,30 +200,8 @@
                     if let Some(payload) = p.payload.as_ref() {
                         pes_packet_header = Some(pes::PacketHeader::decode(payload)?.0);
                         segment.pts = pes_packet_header.as_ref().and_then(|h| h.optional_header.as_ref()).and_then(|h| h.pts);
+                        current_segment_pts = segment.pts.clone();
                     }
-<<<<<<< HEAD
-=======
-                    segment.pts = pes_packet_header.and_then(|h| h.optional_header).and_then(|h| h.pts);
-                    if let Some((previous_segment, mut previous_segment_info)) = self.previous_segment.take().zip(self.previous_segment_info.take()) {
-                        if let Some((prev_pts, curr_pts)) = previous_segment.pts.zip(segment.pts) {
-                            let duration = (curr_pts + PTS_ROLLOVER_MOD - prev_pts) % PTS_ROLLOVER_MOD;
-                            let max_reasonable_duration = (self.config.min_segment_duration.as_secs_f64() * VIDEO_PTS_BASE as f64 * 3.0) as u64;
-                            // set the segment duration only if it's within a reasonable value.
-                            if duration < max_reasonable_duration {
-                                previous_segment_info.duration = Some(duration);
-                            } else {
-                                return Err(Error::Other(
-                                    format!(
-                                        "The segment duration {} exceeds maximum of {}; pts ranges from {} to {}.",
-                                        duration, max_reasonable_duration, prev_pts, curr_pts,
-                                    )
-                                    .into(),
-                                ));
-                            }
-                        }
-                        self.storage.finalize_segment(previous_segment.segment, previous_segment_info).await?;
-                    }
->>>>>>> 5dcf12a5
                 }
 
                 if let Some(af) = p.adaptation_field {
@@ -257,8 +230,27 @@
                 segment.segment.write_all(buf).await?;
                 segment.bytes_written += buf.len();
             }
-        }
-
+
+            if let Some(mut prev_segment) = prev_segment {
+                if let Some((prev_pts, curr_pts)) = prev_segment.pts.zip(current_segment_pts) {
+                    let duration = (curr_pts + PTS_ROLLOVER_MOD - prev_pts) % PTS_ROLLOVER_MOD;
+                    let max_reasonable_duration = (self.config.min_segment_duration.as_secs_f64() * VIDEO_PTS_BASE as f64 * 3.0) as u64;
+                    // set the segment duration only if it's within a reasonable value.
+                    if duration < max_reasonable_duration {
+                        prev_segment.segment_info.duration = Some(duration);
+                    } else {
+                        return Err(Error::Other(
+                            format!(
+                                "The segment duration {} exceeds maximum of {}; pts ranges from {} to {}.",
+                                duration, max_reasonable_duration, prev_pts, curr_pts,
+                            )
+                            .into(),
+                        ));
+                    }
+                }
+                self.storage.finalize_segment(prev_segment.segment, prev_segment.segment_info).await?;
+            }
+        }
         Ok(())
     }
 
@@ -294,24 +286,6 @@
     Ok(())
 }
 
-<<<<<<< HEAD
-=======
-fn convert_to_relative_pts(video_metadata: &[VideoMetadata], first_pts: Option<u64>) -> Vec<VideoMetadata> {
-    if video_metadata.is_empty() {
-        vec![]
-    } else {
-        let pts0 = first_pts.unwrap_or(video_metadata[0].pts);
-        video_metadata
-            .iter()
-            .map(|m| VideoMetadata {
-                pts: (m.pts + PTS_ROLLOVER_MOD - pts0) % PTS_ROLLOVER_MOD,
-                private_data: m.private_data.clone(),
-            })
-            .collect()
-    }
-}
-
->>>>>>> 5dcf12a5
 #[derive(Debug, Clone)]
 pub struct SegmentInfo {
     pub size: usize,
@@ -423,16 +397,13 @@
                 }
             }
         }
-<<<<<<< HEAD
         let frame_counts = get_segment_frame_counts(segments);
         assert_eq!(&frame_counts, &[250, 250, 100]);
         let audio_sample_counts = get_segment_audio_sample_counts(segments);
         assert_eq!(audio_sample_counts, vec![197632, 196608, 87040]);
-=======
         let durations = segments.iter().flat_map(|(_, info)| info.duration).collect::<Vec<u64>>();
         assert_eq!(durations, [375375, 375375]);
         assert_eq!(segments.len(), durations.len() + 1);
->>>>>>> 5dcf12a5
     }
 
     #[tokio::test]
@@ -460,16 +431,13 @@
             segments.iter().map(|(_, s)| s.presentation_time.unwrap().as_secs_f64()).collect::<Vec<_>>(),
             vec![924.279_588, 925.280_344]
         );
-<<<<<<< HEAD
         let frame_counts = get_segment_frame_counts(segments);
         assert_eq!(&frame_counts, &[30, 3]);
         let audio_sample_counts = get_segment_audio_sample_counts(segments);
         assert_eq!(audio_sample_counts, vec![78848, 3072]);
-=======
         let durations = segments.iter().flat_map(|(_, info)| info.duration).collect::<Vec<u64>>();
         assert_eq!(durations, [90068]);
         assert_eq!(segments.len(), durations.len() + 1);
->>>>>>> 5dcf12a5
     }
 
     #[tokio::test]
@@ -497,16 +465,13 @@
             segments.iter().map(|(_, s)| s.presentation_time.unwrap().as_secs_f64()).collect::<Vec<_>>(),
             vec![731.629_855, 732.631]
         );
-<<<<<<< HEAD
         let frame_counts = get_segment_frame_counts(segments);
         assert_eq!(&frame_counts, &[30, 1]);
         let audio_sample_counts = get_segment_audio_sample_counts(segments);
         assert_eq!(audio_sample_counts, vec![49152, 0]);
-=======
         let durations = segments.iter().flat_map(|(_, info)| info.duration).collect::<Vec<u64>>();
         assert_eq!(durations, [90103]);
         assert_eq!(segments.len(), durations.len() + 1);
->>>>>>> 5dcf12a5
     }
 
     #[tokio::test]
@@ -570,6 +535,14 @@
             [90000, 90000, 90000, 90000, 90000, 90000, 90000, 90000, 90000, 90000, 90000, 90000, 90000]
         );
 
+        let frame_counts = get_segment_frame_counts(segments1);
+        assert_eq!(&frame_counts, &[30, 30, 30, 30, 30, 30, 30, 30, 30, 30, 30, 30, 30]);
+        let audio_sample_counts = get_segment_audio_sample_counts(segments1);
+        assert_eq!(
+            audio_sample_counts,
+            vec![39936, 41984, 43008, 44032, 43008, 44032, 45056, 43008, 43008, 43008, 43008, 43008, 43008]
+        );
+
         let segments2 = storage2.segments();
         assert_eq!(segments2.len(), 11);
         assert_eq!(
@@ -588,25 +561,17 @@
                 11.423_221_999_999_999,
             ]
         );
-<<<<<<< HEAD
-        let frame_counts = get_segment_frame_counts(segments);
-        assert_eq!(
-            &frame_counts,
-            &[30, 30, 30, 30, 30, 30, 30, 30, 30, 30, 30, 30, 30, 25, 30, 30, 30, 30, 30, 30, 30, 30, 30, 30, 14]
-        );
-        let audio_sample_counts = get_segment_audio_sample_counts(segments);
-        assert_eq!(
-            audio_sample_counts,
-            vec![
-                39936, 41984, 43008, 44032, 43008, 44032, 45056, 43008, 43008, 43008, 43008, 43008, 43008, 5120, 39936, 41984, 43008, 44032, 43008, 44032,
-                45056, 43008, 43008, 27648, 1024
-            ]
-        );
-=======
 
         let durations = segments2.iter().flat_map(|(_, info)| info.duration).collect::<Vec<u64>>();
         assert_eq!(durations, [90000, 90000, 90000, 90000, 90000, 90000, 90000, 90000, 90000, 90000]);
->>>>>>> 5dcf12a5
+
+        let frame_counts = get_segment_frame_counts(segments2);
+        assert_eq!(&frame_counts, &[30, 30, 30, 30, 30, 30, 30, 30, 30, 30, 14]);
+        let audio_sample_counts = get_segment_audio_sample_counts(segments2);
+        assert_eq!(
+            audio_sample_counts,
+            vec![39936, 41984, 43008, 44032, 43008, 44032, 45056, 43008, 43008, 27648, 1024]
+        );
     }
 
     #[tokio::test]
@@ -669,16 +634,13 @@
                 }
             ]
         );
-<<<<<<< HEAD
         let frame_counts = get_segment_frame_counts(segments);
         assert_eq!(&frame_counts, &[47, 60, 45]);
         let audio_sample_counts = get_segment_audio_sample_counts(segments);
         assert_eq!(audio_sample_counts, vec![75776, 96256, 71680]);
-=======
         let durations = segments.iter().flat_map(|(_, info)| info.duration).collect::<Vec<u64>>();
         assert_eq!(durations, [142643, 180180]);
         assert_eq!(segments.len(), durations.len() + 1);
->>>>>>> 5dcf12a5
     }
 
     #[tokio::test]
@@ -735,17 +697,14 @@
                 }
             ]
         );
-<<<<<<< HEAD
         let frame_counts = get_segment_frame_counts(segments);
         assert_eq!(&frame_counts, &[59, 50]);
         let audio_sample_counts = get_segment_audio_sample_counts(segments);
         // h264-SEI.ts doesn't contain audio
         assert_eq!(audio_sample_counts, vec![]);
-=======
         let durations = segments.iter().flat_map(|(_, info)| info.duration).collect::<Vec<u64>>();
         assert_eq!(durations, [180000]);
         assert_eq!(segments.len(), durations.len() + 1);
->>>>>>> 5dcf12a5
     }
 
     #[tokio::test]
@@ -776,17 +735,14 @@
             ntp_timestamps,
             &[Some(16592063487166754097), Some(16592063487167157824), Some(16592063487167574436)]
         );
-<<<<<<< HEAD
         let frame_counts = get_segment_frame_counts(segments);
         assert_eq!(&frame_counts, &[29, 29, 8]);
         let audio_sample_counts = get_segment_audio_sample_counts(segments);
         assert_eq!(audio_sample_counts, vec![39936, 41984, 14336]);
-=======
         // Sine there are missing pts in PES optional header in the synthetic test video clip,
         // we will be unable to infer the durations of the segments in this case.
         let durations = segments.iter().flat_map(|(_, info)| info.duration).collect::<Vec<u64>>();
         assert_eq!(durations, []);
->>>>>>> 5dcf12a5
     }
 
     // This is a regression test to ensure that if the first packet of a keyframe ends with the
@@ -847,16 +803,13 @@
             segments.iter().map(|(_, s)| s.presentation_time.unwrap().as_secs_f64()).collect::<Vec<_>>(),
             vec![77774.269144, 77777.277144, 77780.285144, 77783.293144, 77786.301144, 77789.309144, 77792.317144]
         );
-<<<<<<< HEAD
         let frame_counts = get_segment_frame_counts(segments);
         assert_eq!(&frame_counts, &[]);
         let audio_sample_counts = get_segment_audio_sample_counts(segments);
         assert_eq!(audio_sample_counts, vec![144384, 144384, 144384, 144384, 144384, 144384, 10240]);
-=======
         let durations = segments.iter().flat_map(|(_, info)| info.duration).collect::<Vec<u64>>();
         assert_eq!(durations, [270720, 270720, 270720, 270720, 270720, 270720]);
         assert_eq!(segments.len(), durations.len() + 1);
->>>>>>> 5dcf12a5
     }
 
     #[tokio::test]
@@ -900,15 +853,12 @@
                 _ => unreachable!(),
             }
         }
-<<<<<<< HEAD
         let frame_counts = get_segment_frame_counts(segments);
         assert_eq!(&frame_counts, &[72, 72, 72]);
         let audio_sample_counts = get_segment_audio_sample_counts(segments);
         assert_eq!(audio_sample_counts, vec![]);
-=======
         let durations = segments.iter().flat_map(|(_, info)| info.duration).collect::<Vec<u64>>();
         assert_eq!(durations, [267001, 271500]);
         assert_eq!(segments.len(), durations.len() + 1);
->>>>>>> 5dcf12a5
     }
 }